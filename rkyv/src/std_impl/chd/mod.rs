//! [`Archive`] implementation for hashmaps.
//!
//! During archiving, hashmaps are built into minimal perfect hashmaps using
//! [compress, hash and displace](http://cmph.sourceforge.net/papers/esa09.pdf).

#[cfg(feature = "validation")]
pub mod validation;

use crate::{
    ser::Serializer, Archive, Archived, ArchivedUsize, Deserialize, Fallible, FixedUsize,
    RawRelPtr, Serialize,
};
use core::{
    borrow::Borrow,
    cmp::Reverse,
    hash::{Hash, Hasher},
    iter::FusedIterator,
    marker::PhantomData,
    mem::{size_of, MaybeUninit},
    ops::Index,
    pin::Pin,
    ptr, slice,
};
use std::{
    collections::{HashMap, HashSet},
    hash::BuildHasher,
};

#[cfg_attr(feature = "strict", repr(C))]
struct Entry<K, V> {
    key: K,
    value: V,
}

impl<K: Archive, V: Archive> Archive for Entry<&'_ K, &'_ V> {
    type Archived = Entry<K::Archived, V::Archived>;
    type Resolver = (K::Resolver, V::Resolver);

    fn resolve(&self, pos: usize, resolver: Self::Resolver, out: &mut MaybeUninit<Self::Archived>) {
        let (fp, fo) = out_field!(out.key);
        self.key.resolve(pos + fp, resolver.0, fo);

        let (fp, fo) = out_field!(out.value);
        self.value.resolve(pos + fp, resolver.1, fo);
    }
}

/// An archived `HashMap`.
#[cfg_attr(feature = "strict", repr(C))]
pub struct ArchivedHashMap<K, V> {
    len: ArchivedUsize,
    displace: RawRelPtr,
    entries: RawRelPtr,
    _phantom: PhantomData<(K, V)>,
}

impl<K, V> ArchivedHashMap<K, V> {
    /// Gets the number of items in the hash map.
    #[inline]
    pub const fn len(&self) -> usize {
        from_archived!(self.len) as usize
    }

    fn make_hasher() -> seahash::SeaHasher {
        seahash::SeaHasher::with_seeds(
            0x08576fb6170b5f5f,
            0x587775eeb84a7e46,
            0xac701115428ee569,
            0x910feb91b92bb1cd,
        )
    }

    /// Gets the hasher for this hashmap. The hasher for all archived hashmaps is the same for
    /// reproducibility.
    #[inline]
    pub fn hasher(&self) -> seahash::SeaHasher {
        Self::make_hasher()
    }

    #[inline]
    unsafe fn displace(&self, index: usize) -> u32 {
        from_archived!(*self.displace.as_ptr().cast::<Archived<u32>>().add(index))
    }

    #[inline]
    unsafe fn entry(&self, index: usize) -> &Entry<K, V> {
        &*self.entries.as_ptr().cast::<Entry<K, V>>().add(index)
    }

    #[inline]
    unsafe fn entry_mut(&mut self, index: usize) -> &mut Entry<K, V> {
        &mut *self.entries.as_mut_ptr().cast::<Entry<K, V>>().add(index)
    }

    #[inline]
    fn index<Q: ?Sized>(&self, k: &Q) -> Option<usize>
    where
        K: Borrow<Q>,
        Q: Hash + Eq,
    {
        let mut hasher = self.hasher();
        k.hash(&mut hasher);
        let displace_index = hasher.finish() % self.len() as u64;
        let displace = unsafe { self.displace(displace_index as usize) };

        let index = if displace == u32::MAX {
            return None;
        } else if displace & 0x80_00_00_00 == 0 {
            displace as u64
        } else {
            let mut hasher = self.hasher();
            displace.hash(&mut hasher);
            k.hash(&mut hasher);
            hasher.finish() % self.len() as u64
        };

        let entry = unsafe { self.entry(index as usize) };
        if entry.key.borrow() == k {
            Some(index as usize)
        } else {
            None
        }
    }

    /// Finds the key-value entry for a key.
    #[inline]
    pub fn get_key_value<Q: ?Sized>(&self, k: &Q) -> Option<(&K, &V)>
    where
        K: Borrow<Q>,
        Q: Hash + Eq,
    {
        self.index(k).map(move |index| {
            let entry = unsafe { self.entry(index) };
            (&entry.key, &entry.value)
        })
    }

    /// Finds the mutable key-value entry for a key.
    #[inline]
    pub fn get_key_value_pin<Q: ?Sized>(self: Pin<&mut Self>, k: &Q) -> Option<(&K, Pin<&mut V>)>
    where
        K: Borrow<Q>,
        Q: Hash + Eq,
    {
        unsafe {
            let hash_map = self.get_unchecked_mut();
            hash_map.index(k).map(move |index| {
                let entry = hash_map.entry_mut(index);
                (&entry.key, Pin::new_unchecked(&mut entry.value))
            })
        }
    }

    /// Returns whether a key is present in the hash map.
    #[inline]
    pub fn contains_key<Q: ?Sized>(&self, k: &Q) -> bool
    where
        K: Borrow<Q>,
        Q: Hash + Eq,
    {
        self.index(k).is_some()
    }

    /// Gets the value associated with the given key.
    #[inline]
    pub fn get<Q: ?Sized>(&self, k: &Q) -> Option<&V>
    where
        K: Borrow<Q>,
        Q: Hash + Eq,
    {
        self.index(k)
            .map(|index| unsafe { &self.entry(index).value })
    }

    /// Gets the mutable value associated with the given key.
    #[inline]
    pub fn get_pin<Q: ?Sized>(self: Pin<&mut Self>, k: &Q) -> Option<Pin<&mut V>>
    where
        K: Borrow<Q>,
        Q: Hash + Eq,
    {
        unsafe {
            let hash_map = self.get_unchecked_mut();
            hash_map
                .index(k)
                .map(move |index| Pin::new_unchecked(&mut hash_map.entry_mut(index).value))
        }
    }

    /// Returns whether there are no items in the hashmap.
    #[inline]
    pub const fn is_empty(&self) -> bool {
        self.len() == 0
    }

    #[inline]
    fn raw_iter(&self) -> RawIter<'_, K, V> {
        RawIter::new(self.entries.as_ptr().cast(), self.len())
    }

    #[inline]
    fn raw_iter_pin(self: Pin<&mut Self>) -> RawIterPin<'_, K, V> {
        unsafe {
            let hash_map = self.get_unchecked_mut();
            RawIterPin::new(hash_map.entries.as_mut_ptr().cast(), hash_map.len())
        }
    }

    /// Gets an iterator over the key-value entries in the hash map.
    #[inline]
    pub fn iter(&self) -> Iter<'_, K, V> {
        Iter {
            inner: self.raw_iter(),
        }
    }

    /// Gets an iterator over the mutable key-value entries in the hash map.
    #[inline]
    pub fn iter_pin(self: Pin<&mut Self>) -> IterPin<'_, K, V> {
        IterPin {
            inner: self.raw_iter_pin(),
        }
    }

    /// Gets an iterator over the keys in the hash map.
    #[inline]
    pub fn keys(&self) -> Keys<'_, K, V> {
        Keys {
            inner: self.raw_iter(),
        }
    }

    /// Gets an iterator over the values in the hash map.
    #[inline]
    pub fn values(&self) -> Values<K, V> {
        Values {
            inner: self.raw_iter(),
        }
    }

    /// Gets an iterator over the mutable values in the hash map.
    #[inline]
    pub fn values_pin(self: Pin<&mut Self>) -> ValuesPin<'_, K, V> {
        ValuesPin {
            inner: self.raw_iter_pin(),
        }
    }

    pub fn serialize_from_iter<
        'a,
        KU: 'a + Serialize<S, Archived = K> + Hash + Eq,
        VU: 'a + Serialize<S, Archived = V>,
        S: Serializer + ?Sized,
    >(
        iter: impl Iterator<Item = (&'a KU, &'a VU)>,
        len: usize,
        serializer: &mut S,
    ) -> Result<ArchivedHashMapResolver, S::Error> {
        let mut bucket_size = vec![0u32; len];
        let mut displaces = Vec::with_capacity(len);

        for (key, value) in iter {
            let mut hasher = Self::make_hasher();
            key.hash(&mut hasher);
            let displace = (hasher.finish() % len as u64) as u32;
            displaces.push((displace, (key, value)));
            bucket_size[displace as usize] += 1;
        }

        displaces.sort_by_key(|&(displace, _)| (Reverse(bucket_size[displace as usize]), displace));

        let mut entries = Vec::with_capacity(len);
        entries.resize_with(len, || None);
        let mut displacements = vec![to_archived!(u32::MAX); len];

        let mut first_empty = 0;
        let mut assignments = Vec::with_capacity(8);

        let mut start = 0;
        while start < displaces.len() {
            let displace = displaces[start].0;
            let bucket_size = bucket_size[displace as usize] as usize;
            let end = start + bucket_size;
            let bucket = &displaces[start..end];
            start = end;

            if bucket_size > 1 {
                'find_seed: for seed in 0x80_00_00_00u32..=0xFF_FF_FF_FFu32 {
                    let mut base_hasher = Self::make_hasher();
                    seed.hash(&mut base_hasher);

                    assignments.clear();

                    for &(_, (key, _)) in bucket.iter() {
                        let mut hasher = base_hasher;
                        key.hash(&mut hasher);
                        let index = (hasher.finish() % len as u64) as u32;
                        if entries[index as usize].is_some() || assignments.contains(&index) {
                            continue 'find_seed;
                        } else {
                            assignments.push(index);
                        }
                    }

                    for i in 0..bucket_size {
                        entries[assignments[i] as usize] = Some(bucket[i].1);
                    }
                    displacements[displace as usize] = to_archived!(seed);
                    break;
                }
            } else {
                let offset = entries[first_empty..]
                    .iter()
                    .position(|value| value.is_none())
                    .unwrap();
                first_empty += offset;
                entries[first_empty] = Some(bucket[0].1);
                displacements[displace as usize] = to_archived!(first_empty as u32);
                first_empty += 1;
            }
        }

        // Archive entries
        let mut resolvers = entries
            .iter()
            .map(|e| {
                let (key, value) = e.unwrap();
                Ok((key.serialize(serializer)?, value.serialize(serializer)?))
            })
            .collect::<Result<Vec<_>, _>>()?;

        // Write blocks
        let displace_pos = serializer.align_for::<u32>()?;
        let displacements_slice = unsafe {
            slice::from_raw_parts(
                displacements.as_ptr().cast::<u8>(),
                displacements.len() * size_of::<u32>(),
            )
        };
        serializer.write(displacements_slice)?;

        let entries_pos = serializer.align_for::<Entry<K, V>>()?;
        for ((key, value), (key_resolver, value_resolver)) in
            entries.iter().map(|r| r.unwrap()).zip(resolvers.drain(..))
        {
            unsafe {
                serializer
                    .resolve_aligned(&Entry { key, value }, (key_resolver, value_resolver))?;
            }
        }

        Ok(ArchivedHashMapResolver {
            displace_pos,
            entries_pos,
        })
    }
}

struct RawIter<'a, K, V> {
    current: *const Entry<K, V>,
    remaining: usize,
    _phantom: PhantomData<(&'a K, &'a V)>,
}

impl<'a, K, V> RawIter<'a, K, V> {
    #[inline]
    fn new(pairs: *const Entry<K, V>, len: usize) -> Self {
        Self {
            current: pairs,
            remaining: len,
            _phantom: PhantomData,
        }
    }
}

impl<'a, K, V> Iterator for RawIter<'a, K, V> {
    type Item = *const Entry<K, V>;

    #[inline]
    fn next(&mut self) -> Option<Self::Item> {
        unsafe {
            if self.remaining == 0 {
                None
            } else {
                let result = self.current;
                self.current = self.current.add(1);
                self.remaining -= 1;
                Some(result)
            }
        }
    }

    #[inline]
    fn size_hint(&self) -> (usize, Option<usize>) {
        (self.remaining, Some(self.remaining))
    }
}

impl<'a, K, V> ExactSizeIterator for RawIter<'a, K, V> {}
impl<'a, K, V> FusedIterator for RawIter<'a, K, V> {}

struct RawIterPin<'a, K, V> {
    current: *mut Entry<K, V>,
    remaining: usize,
    _phantom: PhantomData<(&'a K, Pin<&'a mut V>)>,
}

impl<'a, K, V> RawIterPin<'a, K, V> {
    #[inline]
    fn new(pairs: *mut Entry<K, V>, len: usize) -> Self {
        Self {
            current: pairs,
            remaining: len,
            _phantom: PhantomData,
        }
    }
}

impl<'a, K, V> Iterator for RawIterPin<'a, K, V> {
    type Item = *mut Entry<K, V>;

    #[inline]
    fn next(&mut self) -> Option<Self::Item> {
        unsafe {
            if self.remaining == 0 {
                None
            } else {
                let result = self.current;
                self.current = self.current.add(1);
                self.remaining -= 1;
                Some(result)
            }
        }
    }

    #[inline]
    fn size_hint(&self) -> (usize, Option<usize>) {
        (self.remaining, Some(self.remaining))
    }
}

impl<K, V> ExactSizeIterator for RawIterPin<'_, K, V> {}
impl<K, V> FusedIterator for RawIterPin<'_, K, V> {}

/// An iterator over the key-value pairs of a hash map.
#[repr(transparent)]
pub struct Iter<'a, K, V> {
    inner: RawIter<'a, K, V>,
}

impl<'a, K, V> Iterator for Iter<'a, K, V> {
    type Item = (&'a K, &'a V);

    #[inline]
    fn next(&mut self) -> Option<Self::Item> {
        self.inner.next().map(|x| unsafe {
            let pair = &*x;
            (&pair.key, &pair.value)
        })
    }

    #[inline]
    fn size_hint(&self) -> (usize, Option<usize>) {
        self.inner.size_hint()
    }
}

impl<K, V> ExactSizeIterator for Iter<'_, K, V> {}
impl<K, V> FusedIterator for Iter<'_, K, V> {}

/// An iterator over the mutable key-value pairs of a hash map.
#[repr(transparent)]
pub struct IterPin<'a, K, V> {
    inner: RawIterPin<'a, K, V>,
}

impl<'a, K, V> Iterator for IterPin<'a, K, V> {
    type Item = (&'a K, Pin<&'a mut V>);

    #[inline]
    fn next(&mut self) -> Option<Self::Item> {
        self.inner.next().map(|x| unsafe {
            let pair = &mut *x;
            (&pair.key, Pin::new_unchecked(&mut pair.value))
        })
    }

    #[inline]
    fn size_hint(&self) -> (usize, Option<usize>) {
        self.inner.size_hint()
    }
}

impl<K, V> ExactSizeIterator for IterPin<'_, K, V> {}
impl<K, V> FusedIterator for IterPin<'_, K, V> {}

/// An iterator over the keys of a hash map.
#[repr(transparent)]
pub struct Keys<'a, K, V> {
    inner: RawIter<'a, K, V>,
}

impl<'a, K, V> Iterator for Keys<'a, K, V> {
    type Item = &'a K;

    #[inline]
    fn next(&mut self) -> Option<Self::Item> {
        self.inner.next().map(|x| unsafe {
            let pair = &*x;
            &pair.key
        })
    }

    #[inline]
    fn size_hint(&self) -> (usize, Option<usize>) {
        self.inner.size_hint()
    }
}

impl<K, V> ExactSizeIterator for Keys<'_, K, V> {}
impl<K, V> FusedIterator for Keys<'_, K, V> {}

/// An iterator over the values of a hash map.
#[repr(transparent)]
pub struct Values<'a, K, V> {
    inner: RawIter<'a, K, V>,
}

impl<'a, K, V> Iterator for Values<'a, K, V> {
    type Item = &'a V;

    #[inline]
    fn next(&mut self) -> Option<Self::Item> {
        self.inner.next().map(|x| unsafe {
            let pair = &*x;
            &pair.value
        })
    }

    #[inline]
    fn size_hint(&self) -> (usize, Option<usize>) {
        self.inner.size_hint()
    }
}

impl<K, V> ExactSizeIterator for Values<'_, K, V> {}
impl<K, V> FusedIterator for Values<'_, K, V> {}

/// An iterator over the mutable values of a hash map.
#[repr(transparent)]
pub struct ValuesPin<'a, K, V> {
    inner: RawIterPin<'a, K, V>,
}

impl<'a, K, V> Iterator for ValuesPin<'a, K, V> {
    type Item = Pin<&'a mut V>;

    #[inline]
    fn next(&mut self) -> Option<Self::Item> {
        self.inner.next().map(|x| unsafe {
            let pair = &mut *x;
            Pin::new_unchecked(&mut pair.value)
        })
    }

    #[inline]
    fn size_hint(&self) -> (usize, Option<usize>) {
        self.inner.size_hint()
    }
}

impl<K, V> ExactSizeIterator for ValuesPin<'_, K, V> {}
impl<K, V> FusedIterator for ValuesPin<'_, K, V> {}

/// The resolver for archived hash maps.
pub struct ArchivedHashMapResolver {
    displace_pos: usize,
    entries_pos: usize,
}

impl ArchivedHashMapResolver {
    #[inline]
    fn resolve_from_len<K, V>(
        self,
        pos: usize,
        len: usize,
        out: &mut MaybeUninit<ArchivedHashMap<K, V>>,
    ) {
        unsafe {
            ptr::addr_of_mut!((*out.as_mut_ptr()).len).write(to_archived!(len as FixedUsize));
        }

        let (fp, fo) = out_field!(out.displace);
        RawRelPtr::emplace(pos + fp, self.displace_pos, fo);

        let (fp, fo) = out_field!(out.entries);
        RawRelPtr::emplace(pos + fp, self.entries_pos, fo);
    }
}

impl<K: Archive + Hash + Eq, V: Archive, S> Archive for HashMap<K, V, S>
where
    K::Archived: Hash + Eq,
{
    type Archived = ArchivedHashMap<K::Archived, V::Archived>;
    type Resolver = ArchivedHashMapResolver;

    #[inline]
    fn resolve(&self, pos: usize, resolver: Self::Resolver, out: &mut MaybeUninit<Self::Archived>) {
        resolver.resolve_from_len(pos, self.len(), out);
    }
}

impl<K: Serialize<S> + Hash + Eq, V: Serialize<S>, S: Serializer + ?Sized, RandomState> Serialize<S>
    for HashMap<K, V, RandomState>
where
    K::Archived: Hash + Eq,
{
    #[inline]
    fn serialize(&self, serializer: &mut S) -> Result<Self::Resolver, S::Error> {
        ArchivedHashMap::serialize_from_iter(self.iter(), self.len(), serializer)
    }
}

impl<K: Archive + Hash + Eq, V: Archive, D: Fallible + ?Sized, S: Default + BuildHasher>
    Deserialize<HashMap<K, V, S>, D> for Archived<HashMap<K, V>>
where
    K::Archived: Deserialize<K, D> + Hash + Eq,
    V::Archived: Deserialize<V, D>,
{
    #[inline]
    fn deserialize(&self, deserializer: &mut D) -> Result<HashMap<K, V, S>, D::Error> {
        let mut result = HashMap::with_capacity_and_hasher(self.len(), S::default());
        for (k, v) in self.iter() {
            result.insert(k.deserialize(deserializer)?, v.deserialize(deserializer)?);
        }
        Ok(result)
    }
}

impl<K: Hash + Eq, V: PartialEq> PartialEq for ArchivedHashMap<K, V> {
    #[inline]
    fn eq(&self, other: &Self) -> bool {
        if self.len() != other.len() {
            false
        } else {
            self.iter()
                .all(|(key, value)| other.get(key).map_or(false, |v| *value == *v))
        }
    }
}

impl<K: Hash + Eq, V: Eq> Eq for ArchivedHashMap<K, V> {}

impl<K: Hash + Eq + Borrow<AK>, V, AK: Hash + Eq, AV: PartialEq<V>, S: BuildHasher>
    PartialEq<HashMap<K, V, S>> for ArchivedHashMap<AK, AV>
{
    #[inline]
    fn eq(&self, other: &HashMap<K, V, S>) -> bool {
        if self.len() != other.len() {
            false
        } else {
            self.iter()
                .all(|(key, value)| other.get(key).map_or(false, |v| *value == *v))
        }
    }
}

impl<K: Hash + Eq + Borrow<AK>, V, AK: Hash + Eq, AV: PartialEq<V>>
    PartialEq<ArchivedHashMap<AK, AV>> for HashMap<K, V>
{
    #[inline]
    fn eq(&self, other: &ArchivedHashMap<AK, AV>) -> bool {
        other.eq(self)
    }
}

impl<K: Eq + Hash + Borrow<Q>, Q: Eq + Hash + ?Sized, V> Index<&'_ Q> for ArchivedHashMap<K, V> {
    type Output = V;

    #[inline]
    fn index(&self, key: &Q) -> &V {
        self.get(key).unwrap()
    }
}

/// An archived `HashSet`. This is a wrapper around a hash map with the same key and a value of
/// `()`.
<<<<<<< HEAD
=======
#[derive(Eq, PartialEq)]
>>>>>>> 3b80dc50
#[cfg_attr(feature = "validation", derive(bytecheck::CheckBytes))]
#[repr(transparent)]
pub struct ArchivedHashSet<K>(ArchivedHashMap<K, ()>);

impl<K> ArchivedHashSet<K> {
    /// Gets the number of items in the hash set.
    #[inline]
    pub const fn len(&self) -> usize {
        self.0.len()
    }

    /// Gets the key corresponding to the given key in the hash set.
    #[inline]
    pub fn get<Q: ?Sized>(&self, k: &Q) -> Option<&K>
    where
        K: Borrow<Q>,
        Q: Hash + Eq,
    {
        self.0.get_key_value(k).map(|(k, _)| k)
    }

    /// Returns whether the given key is in the hash set.
    #[inline]
    pub fn contains<Q: ?Sized>(&self, k: &Q) -> bool
    where
        K: Borrow<Q>,
        Q: Hash + Eq,
    {
        self.0.contains_key(k)
    }

    /// Gets the hasher for the underlying hash map.
    #[inline]
    pub fn hasher(&self) -> seahash::SeaHasher {
        self.0.hasher()
    }

    /// Returns whether there are no items in the hash set.
    #[inline]
    pub const fn is_empty(&self) -> bool {
        self.0.is_empty()
    }

    /// Gets an iterator over the keys of the underlying hash map.
    #[inline]
    pub fn iter(&self) -> Keys<K, ()> {
        self.0.keys()
    }
}

/// The resolver for archived hash sets.
pub struct ArchivedHashSetResolver(ArchivedHashMapResolver);

impl<K: Archive + Hash + Eq> Archive for HashSet<K>
where
    K::Archived: Hash + Eq,
{
    type Archived = ArchivedHashSet<K::Archived>;
    type Resolver = ArchivedHashSetResolver;

    #[inline]
    fn resolve(&self, pos: usize, resolver: Self::Resolver, out: &mut MaybeUninit<Self::Archived>) {
        let (fp, fo) = out_field!(out.0);
        resolver.0.resolve_from_len(pos + fp, self.len(), fo);
    }
}

impl<K: Serialize<S> + Hash + Eq, S: Serializer + ?Sized> Serialize<S> for HashSet<K>
where
    K::Archived: Hash + Eq,
{
    #[inline]
    fn serialize(&self, serializer: &mut S) -> Result<Self::Resolver, S::Error> {
        Ok(ArchivedHashSetResolver(
            ArchivedHashMap::serialize_from_iter(
                self.iter().map(|x| (x, &())),
                self.len(),
                serializer,
            )?,
        ))
    }
}

impl<K: Archive + Hash + Eq, D: Fallible + ?Sized> Deserialize<HashSet<K>, D>
    for Archived<HashSet<K>>
where
    K::Archived: Deserialize<K, D> + Hash + Eq,
{
    #[inline]
    fn deserialize(&self, deserializer: &mut D) -> Result<HashSet<K>, D::Error> {
        let mut result = HashSet::new();
        for k in self.iter() {
            result.insert(k.deserialize(deserializer)?);
        }
        Ok(result)
    }
}

impl<K: Hash + Eq> PartialEq for ArchivedHashSet<K> {
    #[inline]
    fn eq(&self, other: &Self) -> bool {
        self.0 == other.0
    }
}

impl<K: Hash + Eq> Eq for ArchivedHashSet<K> {}

impl<K: Hash + Eq + Borrow<AK>, AK: Hash + Eq> PartialEq<HashSet<K>> for ArchivedHashSet<AK> {
    #[inline]
    fn eq(&self, other: &HashSet<K>) -> bool {
        if self.len() != other.len() {
            false
        } else {
            self.iter().all(|key| other.get(key).is_some())
        }
    }
}

impl<K: Hash + Eq + Borrow<AK>, AK: Hash + Eq> PartialEq<ArchivedHashSet<AK>> for HashSet<K> {
    #[inline]
    fn eq(&self, other: &ArchivedHashSet<AK>) -> bool {
        other.eq(self)
    }
}<|MERGE_RESOLUTION|>--- conflicted
+++ resolved
@@ -686,10 +686,6 @@
 
 /// An archived `HashSet`. This is a wrapper around a hash map with the same key and a value of
 /// `()`.
-<<<<<<< HEAD
-=======
-#[derive(Eq, PartialEq)]
->>>>>>> 3b80dc50
 #[cfg_attr(feature = "validation", derive(bytecheck::CheckBytes))]
 #[repr(transparent)]
 pub struct ArchivedHashSet<K>(ArchivedHashMap<K, ()>);
